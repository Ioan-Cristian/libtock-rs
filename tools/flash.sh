#!/usr/bin/env bash

set -eux

artifact="$(basename $1)"
<<<<<<< HEAD
rust_target_folder="$(greadlink -f $(dirname $1)/../..)"
=======
rust_target_folder="$(cd $(dirname $1)/../.. && pwd -P)"
>>>>>>> a76b2131
if [ -z $APP_HEAP_SIZE ]; then
	echo "Set APP_HEAP_SIZE to a value"
	exit 1
fi

if [ -z $KERNEL_HEAP_SIZE ]; then
	echo "Set KERNEL_HEAP_SIZE to a value"
	exit 1
fi

case "${PLATFORM}" in
    "apollo3")
        tockloader_flags=""
        binary_name=cortex-m4.elf
        tockload=n
        ;;
    "nucleo_f429zi"|"nucleo_f446re")
        tockloader_flags=""
        binary_name=cortex-m4.elf
        tockload=n
        ;;
    "nrf52"|"nrf52840")
        tockloader_flags="--jlink --arch cortex-m4 --board nrf52dk --jtag-device nrf52"
        binary_name=cortex-m4.elf
        tockload=y
        ;;
    "hail")
        tockloader_flags=""
        binary_name=cortex-m4.elf
        tockload=y
        ;;
    "hifive1")
        tockloader_flags=""
        binary_name=rv32imac.elf
        tockload=n
        ;;
    "imxrt1050")
        tockloader_flags=""
        binary_name=cortex-m7.elf
        tockload=n
        ;;
    "opentitan")
        tockloader_flags=""
        binary_name=rv32imc.elf
        tockload=n
        ;;
    *)
        echo "Unknown platform \"${PLATFORM}\""
        exit 1
        ;;
esac

libtock_target_path="${rust_target_folder}/tab/${PLATFORM}/${artifact}"
elf_file_name="${libtock_target_path}/${binary_name}"
tab_file_name="${libtock_target_path}.tab"

mkdir -p "${libtock_target_path}"
cp "$1" "${elf_file_name}"

elf2tab -n "${artifact}" -o "${tab_file_name}" "${elf_file_name}" --stack 2048 --app-heap $APP_HEAP_SIZE --kernel-heap $KERNEL_HEAP_SIZE --protected-region-size=64

if [ $tockload == "n" ]; then
	echo "Skipping flashing for platform \"${PLATFORM}\""
	exit 0
fi

tockloader uninstall ${tockloader_flags} || true
tockloader install ${tockloader_flags} "${tab_file_name}"<|MERGE_RESOLUTION|>--- conflicted
+++ resolved
@@ -3,11 +3,7 @@
 set -eux
 
 artifact="$(basename $1)"
-<<<<<<< HEAD
-rust_target_folder="$(greadlink -f $(dirname $1)/../..)"
-=======
 rust_target_folder="$(cd $(dirname $1)/../.. && pwd -P)"
->>>>>>> a76b2131
 if [ -z $APP_HEAP_SIZE ]; then
 	echo "Set APP_HEAP_SIZE to a value"
 	exit 1
