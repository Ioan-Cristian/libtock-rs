--- conflicted
+++ resolved
@@ -8,12 +8,8 @@
 //   3. A system call trait so that Platform works in both real Tock apps and
 //      unit test environments.
 
-<<<<<<< HEAD
 mod allows;
+mod error_code;
 
 pub use allows::{AllowReadable, Allowed};
-=======
-mod error_code;
-
-pub use error_code::ErrorCode;
->>>>>>> 62346d22
+pub use error_code::ErrorCode;